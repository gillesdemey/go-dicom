--- conflicted
+++ resolved
@@ -108,34 +108,29 @@
 	}
 }
 
-<<<<<<< HEAD
+func (d *Decoder) PushTranslationSyntax(bo binary.ByteOrder, implicit bool) {
+	d.oldBos = append(d.oldBos, d.bo)
+	d.oldImplicits = append(d.oldImplicits, d.implicit)
+
+	d.bo = bo
+	d.implicit = implicit
+}
+
+func (d *Decoder) PopTranslationSyntax() {
+	d.implicit = d.oldImplicits[len(d.oldImplicits)-1]
+	d.bo = d.oldBos[len(d.oldBos)-1]
+
+	d.oldImplicits = d.oldImplicits[:len(d.oldImplicits)-1]
+	d.oldBos = d.oldBos[:len(d.oldBos)-1]
+}
+
 // Temporarily override the end of the buffer.
 //
 // REQUIRES: limit must be smaller than the current limit
-func (d *Decoder) PushLimit(limit int64) {
-	d.limits = append(d.limits, d.pos + limit)
-=======
-func (d *Decoder) PushTranslationSyntax(bo binary.ByteOrder, implicit bool) {
-	d.oldBos = append(d.oldBos, d.bo)
-	d.oldImplicits = append(d.oldImplicits, d.implicit)
-
-	d.bo = bo
-	d.implicit = implicit
-}
-
-func (d *Decoder) PopTranslationSyntax() {
-	d.implicit = d.oldImplicits[len(d.oldImplicits)-1]
-	d.bo = d.oldBos[len(d.oldBos)-1]
-
-	d.oldImplicits = d.oldImplicits[:len(d.oldImplicits)-1]
-	d.oldBos = d.oldBos[:len(d.oldBos)-1]
-}
-
 func (d *Decoder) PushLimit(bytes int64) {
 	doassert(bytes >= 0)
 	d.oldLimits = append(d.oldLimits, d.limit)
 	d.limit = d.pos + bytes
->>>>>>> 7d0eb7b1
 }
 
 // Restore the old limit overridden by PushLimit.
